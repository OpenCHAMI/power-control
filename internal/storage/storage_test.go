--- conflicted
+++ resolved
@@ -27,12 +27,8 @@
 	"os"
 	"sort"
 	"testing"
-<<<<<<< HEAD
-=======
-	"time"
 
 	"github.com/OpenCHAMI/power-control/v2/internal/model"
->>>>>>> b916ced8
 )
 
 //Tests will use the memory interface, since it exercises both the memory and
